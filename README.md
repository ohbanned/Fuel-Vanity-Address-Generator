# iFuel - Fuel Vanity Address Generator

> A high-performance, secure Rust application for generating custom Fuel blockchain wallet addresses with personalized patterns, optimized for speed and security.

[![GitHub](https://img.shields.io/badge/GitHub-Repository-blue?logo=github)](https://github.com/ohbanned/Fuel-Vanity-Address-Generator)
[![Twitter](https://img.shields.io/badge/Twitter-@ohbannedOS-blue?logo=twitter)](https://x.com/ohbannedOS)
[![Lines of Code](https://img.shields.io/badge/Lines%20of%20Code-~1.2k-brightgreen)](#code-quality)
[![Rust](https://img.shields.io/badge/Built%20with-Rust-orange?logo=rust)](https://www.rust-lang.org/)

---

## Overview

<<<<<<< HEAD
iFuel is a cutting-edge Rust application built specifically for the Fuel blockchain ecosystem. It leverages Rust's performance and safety features to generate cryptographically secure vanity addresses with blazing fast speed while maintaining memory safety and thread security.
=======
iFuel is a Rust based Vanity Address Generator application built specifically for the Fuel eco. It leverages Rust's performance and safety features to generate cryptographically secure vanity addresses with super fast speed while maintaining memory safety and thread security.
>>>>>>> cbe7fc52

The project features a beautiful terminal interface with colorful output, providing a premium developer experience.

## Features

- **High-Performance**: Utilizes Rust's concurrency features and optimized cryptography for lightning-fast address generation
- **Beautiful Terminal UI**: Clean, colorful ASCII art and well-formatted output
- **Multiple Search Types**: Find addresses with specific prefixes, suffixes, or containing specific patterns
- **Case-Sensitive Mode**: Optional case-sensitive matching for more specific pattern targeting
- **Secure**: All cryptographic operations performed locally with no external API dependencies
- **Multi-threaded**: Automatically utilizes all available CPU cores for maximum performance
- **Cross-Platform**: Works on MacOS, Linux, and Windows

## Screenshots

![Terminal UI Screenshot](screenshots/terminal-ui.png)

## Installation

### From Source

```bash
# Clone the repository
git clone https://github.com/ohbanned/Fuel-Vanity-Address-Generator.git
cd Fuel-Vanity-Address-Generator

# Build in release mode for maximum performance
cargo build --release

# Run the application
./target/release/fuel-vanity-generator
```

## Usage

Launch the program and use one of the following commands:

```
prefix <pattern>        # Generate addresses with a specific prefix
suffix <pattern>        # Generate addresses with a specific suffix
contains <pattern>      # Generate addresses containing a pattern anywhere
help                    # Show command help
exit                    # Exit the program
```

### Options

- `-s, --case-sensitive` - Enable case-sensitive matching
- `-t, --threads <num>` - Specify number of threads to use (default: all CPU cores)

## Examples

Generate addresses with prefix "abc":
```
iFuel> prefix abc
```

Generate addresses with suffix "cafe":
```
iFuel> suffix cafe
```

Generate addresses containing "dead" anywhere:
```
iFuel> contains dead
```

## Code Quality

The codebase is designed with:

- **Clean Architecture**: Separation of concerns between UI and core functionality
- **Comprehensive Error Handling**: Robust error messages and graceful recovery
- **Zero Unsafe Code**: 100% safe Rust with no `unsafe` blocks
- **Well-Documented Code**: Clear comments and function documentation
- **Efficient Algorithms**: Optimized cryptographic operations

## Performance

iFuel is designed for maximum performance:

- Utilizes all available CPU cores automatically
- Optimized address generation algorithm
- Efficient pattern matching implementation
- Asynchronous operations with Tokio runtime
- Memory-efficient storage of addresses and private keys

## Security Considerations

- All cryptographic operations are performed locally
- Private keys are never transmitted over the network
- Uses proven cryptographic libraries for key generation
- Memory is zeroed when no longer needed

## Project Structure

```
.
├── src/                # Rust source code
│   └── main.rs         # Main application code
└── README.md           # Project documentation
```

## Contributing

Contributions are welcome! Please feel free to submit a Pull Request.

## License

This project is licensed under the MIT License - see the LICENSE file for details.

## Author

Created by [Ban](https://x.com/ohbannedOS) for the Fuel Hackathon.

---

<div align="center">
<strong>⚡ Powered by Rust and Fuel ⚡</strong><br>
<small>© 2025 iFuel</small>
</div><|MERGE_RESOLUTION|>--- conflicted
+++ resolved
@@ -11,13 +11,9 @@
 
 ## Overview
 
-<<<<<<< HEAD
-iFuel is a cutting-edge Rust application built specifically for the Fuel blockchain ecosystem. It leverages Rust's performance and safety features to generate cryptographically secure vanity addresses with blazing fast speed while maintaining memory safety and thread security.
-=======
-iFuel is a Rust based Vanity Address Generator application built specifically for the Fuel eco. It leverages Rust's performance and safety features to generate cryptographically secure vanity addresses with super fast speed while maintaining memory safety and thread security.
->>>>>>> cbe7fc52
+iFuel is a Rust application built specifically for the Fuel blockchain ecosystem. It leverages Rust's performance and safety features to generate cryptographically secure vanity addresses with super fast speed while maintaining memory safety and thread security.
 
-The project features a beautiful terminal interface with colorful output, providing a premium developer experience.
+The project features a terminal interface with visual UI output, providing a premium experience.
 
 ## Features
 
